{
  "name": "karma-chrome-launcher",
  "version": "2.0.0",
  "description": "A Karma plugin. Launcher for Chrome and Chrome Canary.",
  "main": "index.js",
  "scripts": {
    "lint": "standard",
    "pretest": "npm run lint",
    "test": "grunt test"
  },
  "repository": {
    "type": "git",
    "url": "git://github.com/karma-runner/karma-chrome-launcher.git"
  },
  "keywords": [
    "karma-plugin",
    "karma-launcher",
    "chrome"
  ],
  "author": "Vojta Jina <vojta.jina@gmail.com>",
  "dependencies": {
    "fs-access": "^1.0.0",
    "which": "^1.2.1"
  },
  "license": "MIT",
  "devDependencies": {
    "chai": "^3.3.0",
    "grunt": "^0.4.1",
    "grunt-auto-release": "^0.0.6",
    "grunt-bump": "^0.6.0",
    "grunt-conventional-changelog": "^5.0.0",
    "grunt-conventional-github-releaser": "^0.5.0",
    "grunt-karma": "1.x || ^0.12.1",
    "grunt-npm": "^0.0.2",
    "grunt-simple-mocha": "^0.4.0",
    "jasmine-node": "^1.14.5",
    "karma": "1.x || ^0.13.10",
    "karma-mocha": "1.x || ^0.2.0",
    "load-grunt-tasks": "^3.2.0",
<<<<<<< HEAD
    "mocha": "^3.2.0",
    "sinon": "^1.17.1"
=======
    "mocha": "^2.3.3",
    "sinon": "^1.17.1",
    "standard": "^7.1.2"
>>>>>>> 80bbe0c8
  },
  "contributors": [
    "Mark Ethan Trostler <mark@zzo.com>",
    "dignifiedquire <dignifiedquire@gmail.com>",
    "Mark Trostler <mark@zzo.com>",
    "Friedel Ziegelmayer <dignifiedquire@gmail.com>",
    "Friedel Ziegelmayer <friedel.ziegelmayer@gmail.com>",
    "Andrey Taranov <andrey.taranov@nordea.com>",
    "Aymeric Beaumet <aymeric@beaumet.me>",
    "Filipe Guerra <alias.mac@gmail.com>",
    "David <davidsu@wix.com>",
    "Julien Sanchez <julien.sanchez@lim.eu>",
    "Jeff Cross <middlefloor@gmail.com>",
    "Hai Feng Kao <haifeng@cocoaspice.in>",
    "Marko Vuksanovic <markovuksanovic@gmail.com>",
    "Michał Gołębiowski <m.goleb@gmail.com>",
    "Michał Gołębiowski <m.goleb@gmail.com>",
    "Parashuram N <code@r.nparashuram.com>",
    "Timo Tijhof <krinklemail@gmail.com>",
    "Vincent Voyer <vincent.voyer@algolia.com>",
    "Florian-R <florian.r.dev@gmail.com>",
    "Joe Doyle <valdain@gmail.com>"
  ]
}<|MERGE_RESOLUTION|>--- conflicted
+++ resolved
@@ -37,14 +37,9 @@
     "karma": "1.x || ^0.13.10",
     "karma-mocha": "1.x || ^0.2.0",
     "load-grunt-tasks": "^3.2.0",
-<<<<<<< HEAD
     "mocha": "^3.2.0",
-    "sinon": "^1.17.1"
-=======
-    "mocha": "^2.3.3",
     "sinon": "^1.17.1",
     "standard": "^7.1.2"
->>>>>>> 80bbe0c8
   },
   "contributors": [
     "Mark Ethan Trostler <mark@zzo.com>",
